--- conflicted
+++ resolved
@@ -1,5 +1,5 @@
 ### A Pluto.jl notebook ###
-# v0.20.5
+# v0.20.4
 
 using Markdown
 using InteractiveUtils
@@ -240,6 +240,24 @@
 
 (Don't worry about the `HerbConstraints.` prefixes. Normally, constraints are defined within the HerbConstraints repository, so there is no need to specify the namespace)
 """
+
+# ╔═╡ b00b039b-63ee-40d0-8f4b-d25539e596d5
+begin
+	"""
+	Forbids the consecutive application of the specified rule.
+	For example, CustomConstraint(4) forbids the tree 4(1, 4(1, 1)) as it applies rule 4 twice in a row.
+	"""
+	struct ForbidConsecutive <: AbstractGrammarConstraint
+	    rule::Int
+	end
+	
+	"""
+	Post a local constraint on each new node that appears in the tree
+	"""
+	function HerbConstraints.on_new_node(solver::Solver, constraint::ForbidConsecutive, path::Vector{Int})
+	    HerbConstraints.post!(solver, LocalForbidConsecutive(path, constraint.rule))
+	end
+end
 
 # ╔═╡ bacc917b-2706-412d-9b85-deb4b6685323
 md"""
@@ -334,24 +352,6 @@
 	end
 end
 
-# ╔═╡ b00b039b-63ee-40d0-8f4b-d25539e596d5
-begin
-	"""
-	Forbids the consecutive application of the specified rule.
-	For example, CustomConstraint(4) forbids the tree 4(1, 4(1, 1)) as it applies rule 4 twice in a row.
-	"""
-	struct ForbidConsecutive <: AbstractGrammarConstraint
-	    rule::Int
-	end
-	
-	"""
-	Post a local constraint on each new node that appears in the tree
-	"""
-	function HerbConstraints.on_new_node(solver::Solver, constraint::ForbidConsecutive, path::Vector{Int})
-	    HerbConstraints.post!(solver, LocalForbidConsecutive(path, constraint.rule))
-	end
-end
-
 # ╔═╡ e40e09fc-c697-4c83-90eb-2b758254128e
 md"""
 Posting a local constraint will trigger the initial propagation. To re-propagate, the constraint needs to be rescheduled for propagation.
@@ -394,14 +394,13 @@
 	end
 end
 
-<<<<<<< HEAD
 # ╔═╡ b68d4135-af6e-44db-82d3-4bcd2c94efd8
 md"""
 ## Solvers
 
 Now that we have defined constraints and have seen how they are used, we will look into the different types of solvers in Herb that use these constraints to find feasible programs. A solver maintains the state of the search tree within the search, propagates the constraints and applies tree manipulations. Solvers are used by program iterators for creating and changing states of a valid tree while enforcing the grammar and local defined constraints. 
 
-There are currently two types of Solvers defined in Herb: GenericSolver and UniformSolver.
+There are currently two types of Solvers defined in Herb: `GenericSolver` and `UniformSolver`.
 
 """
 
@@ -409,13 +408,13 @@
 md"""
 ### Generic Solver
 
-The generic solver can be initialized with a grammar and either a starting symbol or an initial node, in case of the starting symbol an initial node is created by initializing a hole using the domain of the starting symbol. This initial node is then defined as the first state of the solver from which new states can be generated. This is done by calling the `new_state!(solver, initial_node)` function.
-
-The `new_state!(solver::GenericSolver, tree::AbstractRuleNode)` is main function for progating a new tree in the solver and generating a new state. It completely overwrites the current state and evaluates the tree in a DFS manner. If you want to be able to save and/or retrieve old states, you can use `save_state!(solver::GenericSolver)` and `load_state!(solver::GenericSolver, state::SolverState)` respectively. The `load_state!` function does not propagate the state again and will just overwrite the current state with an already evaluated `SolverState`. Though the `GenericSolver` uses states to define the current propagated program, it is still a stateless solver and therefor doesn't have any backtracking options on its own. This means stateful constraints (e.g. `ContainsSubtree`) cannot be propagated by the `GenericSolver`. This can only be done by the `UniformSolver`.
+The Generic Solver can be initialized with a grammar and either a starting symbol or an initial node, in case of the starting symbol an initial node is created by initializing a hole using the domain of the starting symbol. This initial node is then defined as the first state of the solver from which new states can be generated. This is done by calling the `new_state!(solver, initial_node)` function.
+
+The `new_state!(solver::GenericSolver, tree::AbstractRuleNode)` is main function for progating a new tree in the solver and generating a new state. It completely overwrites the current state and evaluates the tree in a DFS manner. If you want to be able to save and/or retrieve old states, you can use `save_state!(solver::GenericSolver)` and `load_state!(solver::GenericSolver, state::SolverState)` respectively. The `load_state!` function does not propagate the state again and will just overwrite the current state with an already evaluated `SolverState`. Though the Generic Solver uses states to define the current propagated program, it is still a stateless solver and therefor doesn't have any backtracking options on its own. This means stateful constraints (e.g. `ContainsSubtree`) cannot be propagated by the Generic Solver. This can only be done by the Uniform Solver.
 
 #### State Initialization
-Once `new_state!` is called, the `GenericSolver` walks through the tree in a DFS order and tries to simplify all existing holes, then assign local constraints to all applicable nodes for every grammar constraint and propagate all local constraints to determine feasibility of the program. If any constraint cannot be satisfied, the `isfeasible` field of the state will be set to false.\
-The `simplify_hole!(solver::GenericSolver, path::Vector{Int})` method will try to transform any `Hole` or `UniformHole` into a `UniformHole` or `RuleNode`. This can result in a tighter bound on types within the program and if every hole is uniform, the state can be given to a `UniformSolver` to more efficiently search for new states.\
+Once `new_state!` is called, the Generic Solver walks through the tree in a DFS order and tries to simplify all existing holes, then assign local constraints to all applicable nodes for every grammar constraint and propagate all local constraints to determine feasibility of the program. If any constraint cannot be satisfied, the `isfeasible` field of the state will be set to false.\
+The `simplify_hole!(solver::GenericSolver, path::Vector{Int})` method will try to transform any `Hole` or `UniformHole` into a `UniformHole` or `RuleNode`. This can result in a tighter bound on types within the program and if every hole is uniform, the state can be given to a Uniform Solver to more efficiently search for new states.\
 When the state is simplified, the function `notify_new_nodes(solver::GenericSolver, node::AbstractRuleNode, path::Vector{Int})` will run the function `on_new_node(solver::Solver, c::AbstractGrammarConstraint, path::Vector{Int})` for every constraint in the grammar for every node in the state, generating the corresponding `AbstractLocalConstraint` when it is applicable for that node. Every local constraint will then be propagated and then the state will either be an infeasible program or a valid program, at least accepted by all constraints but it could still contain holes, that can be used by an iterator for further use.
 
 #### Constraint Propagation
@@ -423,14 +422,13 @@
 If a constraint propagation uses any of the tree manipulations to impose some domain or property change of a node, the `notify_tree_manipulation(solver::GenericSolver, event_path::Vector{Int})` is called to signal a change in the state which triggers the `propagate!` function of constraints which are linked to the node identified by the `event_path` variable. These propagation tasks are added to the `solver.schedule` queue by `schedule!(solver::Solver, constraint::AbstractLocalConstraint)` and the queue is then cleared by `fix_point!(solver::Solver)`. The `fix_point!` function is called at the end of every tree manipulation and at the end of the `new_state!` function to ensure full propagation of all local constraints. This way the size of schedule is kept small and constraints impacted by the state change are the first to be propagated again.
 """
 
-=======
 # ╔═╡ bb9d6664-b494-4aff-ba65-9c7ac2bf1116
 md"""
 ### Uniform Solver
 
 When the solver state of a Generic Solver becomes uniform (i.e., the tree structure is fixed and will not change further), it is converted into a Uniform Solver. The Uniform Solver is then used to explore all possible domain values that the uniform tree can take.
 
-In contrast to the Generic Solver, the Uniform Solver does not generate additional SolverStates to add to the priority queue. Instead, it uses a specialized structure called SparseStateSet to define and manage the domains within its tree. This structure efficiently tracks domain changes and supports backtracking to previous states.
+In contrast to the Generic Solver, the Uniform Solver does not generate a singular SolverState. Instead, it uses a specialized structure called SparseStateSet to define and manage the domains within its tree. This structure efficiently tracks domain changes and supports backtracking to previous states. The different states are stored in by the `StateManager`.
 
 Additionally, when a Generic Solver transitions to a Uniform Solver, all constraints are regenerated specifically for the Uniform Solver. This means that any values previously stored in your constraints will not be copied over.
 
@@ -448,7 +446,6 @@
 # ╔═╡ b1f5a1fd-69a2-4d23-868f-96b551ea0236
 
 
->>>>>>> 7b7c63f2
 # ╔═╡ 00000000-0000-0000-0000-000000000001
 PLUTO_PROJECT_TOML_CONTENTS = """
 [deps]
@@ -775,12 +772,9 @@
 # ╠═4e0989a8-7e63-45eb-80c9-a3a2f97c357c
 # ╟─ce9ae2a2-f3e3-4693-9e6d-60e91128de34
 # ╠═89c165c6-3e04-4887-924f-364b25b21bcd
-<<<<<<< HEAD
-# ╠═b68d4135-af6e-44db-82d3-4bcd2c94efd8
-# ╠═968166a5-21d3-41b6-b9eb-010b094282ab
-=======
+# ╟─b68d4135-af6e-44db-82d3-4bcd2c94efd8
+# ╟─968166a5-21d3-41b6-b9eb-010b094282ab
 # ╟─bb9d6664-b494-4aff-ba65-9c7ac2bf1116
 # ╠═b1f5a1fd-69a2-4d23-868f-96b551ea0236
->>>>>>> 7b7c63f2
 # ╟─00000000-0000-0000-0000-000000000001
 # ╟─00000000-0000-0000-0000-000000000002