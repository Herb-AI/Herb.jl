using Documenter

using Herb

using HerbConstraints
using HerbSearch
using HerbGrammar 
using HerbInterpret
using HerbCore
using HerbSpecification

# Use jupyter.nbconver to convert notebooks to markdown
using PyCall
jupyter = pyimport("jupyterlab")
nbconvert = pyimport("nbconvert")
all_notebooks = readdir("docs/src/tutorials/")
for file in all_notebooks
    if occursin("ipynb", file)
        path = "docs/src/tutorials/" *  file
        run(`jupyter nbconvert --to markdown $path`)
    end
end

makedocs(
    modules=[HerbConstraints, HerbSearch, HerbGrammar, HerbSpecification, HerbInterpret, HerbCore],
    authors="PONYs",
    sitename="Herb.jl",
    pages = [
        "Basics" => [
            "index.md",
            "install.md",
            "get_started.md",
            "concepts.md"
           ],
        "Tutorials" => [
            "A more verbose getting started with Herb.jl" => "tutorials/getting_started_with_herb.md",
            "Defining Grammars in Herb.jl" => "tutorials/defining_grammars.md",
<<<<<<< HEAD
            "Advanced Search Procedures" => "tutorials/advanced_search.md"
            "Top Down Iterator" => "tutorials/TopDown.md"
=======
            "Advanced Search Procedures" => "tutorials/advanced_search.md",
            "Getting started with Constraints" => "tutorials/getting_started_with_constraints.md",
            "Working with custom interpreters" => "tutorials/working_with_interpreters.md"
>>>>>>> 8d3f6d07
        ],
        "Sub-Modules" => [
            "HerbCore.jl" => "HerbCore/index.md",
            "HerbGrammar.jl" => "HerbGrammar/index.md",
            "HerbSpecification.jl" => "HerbSpecification/index.md",
            "HerbInterpret.jl" => "HerbInterpret/index.md",
            "HerbConstraints.jl" => "HerbConstraints/index.md",
            "HerbSearch.jl" => "HerbSearch/index.md",
       ],
    ],
    format = Documenter.HTML(        
        sidebar_sitename = false
    ),
    warnonly = [:missing_docs, :cross_references, :doctest]
)

deploydocs(;
    repo="github.com/Herb-AI/Herb.jl.git",
    devbranch="documentation",
    # devurl="dev",
    push_preview=true
)
<|MERGE_RESOLUTION|>--- conflicted
+++ resolved
@@ -35,14 +35,10 @@
         "Tutorials" => [
             "A more verbose getting started with Herb.jl" => "tutorials/getting_started_with_herb.md",
             "Defining Grammars in Herb.jl" => "tutorials/defining_grammars.md",
-<<<<<<< HEAD
             "Advanced Search Procedures" => "tutorials/advanced_search.md"
-            "Top Down Iterator" => "tutorials/TopDown.md"
-=======
-            "Advanced Search Procedures" => "tutorials/advanced_search.md",
+            "Top Down Iterator" => "tutorials/TopDown.md",
             "Getting started with Constraints" => "tutorials/getting_started_with_constraints.md",
             "Working with custom interpreters" => "tutorials/working_with_interpreters.md"
->>>>>>> 8d3f6d07
         ],
         "Sub-Modules" => [
             "HerbCore.jl" => "HerbCore/index.md",
